--- conflicted
+++ resolved
@@ -90,19 +90,10 @@
   options->Add<StringOption>(kNnBackendOptionsStr, "backend-opts");
   options->Add<FloatOption>(kSlowMoverStr, 0.0f, 100.0f, "slowmover") = 1.00f;
   options->Add<IntOption>(kMoveOverheadStr, 0, 10000, "move-overhead") = 100;
-<<<<<<< HEAD
-  options->Add<FloatOption>(kTimeCurvePeak, -1000.0f, 1000.0f,
-                            "time-curve-peak") = 1.0f;
-  options->Add<FloatOption>(kTimeCurveLeftWidth, 0.0f, 1000.0f,
-                            "time-curve-left-width") = 60.0f;
-  options->Add<FloatOption>(kTimeCurveRightWidth, 0.0f, 1000.0f,
-                            "time-curve-right-width") = 60.0f;
-=======
   options->Add<FloatOption>(kTimeCurveMidpoint, 1.0f, 200.0f,
                             "time-curve-midpoint") = 101.5f;
   options->Add<FloatOption>(kTimeCurveSteepness, 1.0f, 100.0f,
                             "time-curve-steepness") = 6.8f;
->>>>>>> ea846218
   options->Add<StringOption>(kSyzygyTablebaseStr, "syzygy-paths", 's');
   // Add "Ponder" option to signal to GUIs that we support pondering.
   // This option is currently not used by lc0 in any way.
@@ -176,7 +167,6 @@
   auto total_moves_time =
       std::max(0.0f, time + increment * (movestogo - 1) - move_overhead);
 
-<<<<<<< HEAD
   if (bonus_time_ms > 0) {
     // Don't calculate the time curve using the bonus time, use the normal real
     // curve we'd expect without smart pruning.
@@ -184,22 +174,9 @@
     total_moves_time -= bonus_time_ms;
   }
 
-  constexpr int kSmartPruningToleranceMs = 200;
-  float this_move_weight = ComputeMoveWeight(
-      ply, time_curve_peak, time_curve_left_width, time_curve_right_width);
-  float other_move_weights = 0.0f;
-  for (int i = 1; i < movestogo; ++i)
-    other_move_weights +=
-        ComputeMoveWeight(ply + 2 * i, time_curve_peak, time_curve_left_width,
-                          time_curve_right_width);
-  // Compute the move time without slowmover.
-  float this_move_time = total_moves_time * this_move_weight /
-                         (this_move_weight + other_move_weights);
-    std::cerr << "this_move_time is  " << this_move_time << std::endl;
-=======
   // Evenly split total time between all moves.
   float this_move_time = total_moves_time / movestogo;
->>>>>>> ea846218
+  std::cerr << "this_move_time is  " << this_move_time << std::endl;
 
   // Only extend thinking time with slowmover if smart pruning can potentially
   // reduce it.
